--- conflicted
+++ resolved
@@ -68,17 +68,12 @@
           IS_NIGHTLY: "false"
           PACKAGE_NAME: "lightning"
         'Lightning | nightly':
-<<<<<<< HEAD
           image: "pytorchlightning/pytorch_lightning:base-cuda-py3.8-torch2.0-cuda11.7.1"
           IS_NIGHTLY: "true"
           PACKAGE_NAME: "lightning"
         'Lightning | nightly (XLA)':
           image: "pytorchlightning/pytorch_lightning:base-cuda-py3.8-torch2.0-cuda11.7.1"
           IS_NIGHTLY: "xla"
-=======
-          image: "pytorchlightning/pytorch_lightning:base-cuda-py3.10-torch2.0-cuda11.7.1"
-          IS_NIGHTLY: "true"
->>>>>>> 01b82e4f
           PACKAGE_NAME: "lightning"
     workspace:
       clean: all
@@ -114,10 +109,7 @@
         for fpath in `ls requirements/**/*.txt`; do \
           python ./adjust-torch-versions.py $fpath ${PYTORCH_VERSION}; \
         done
-<<<<<<< HEAD
-=======
-      # without succeeded this could run even if the job has already failed
->>>>>>> 01b82e4f
+      # without succeeded this could run even if the job has already failed
       condition: and(succeeded(), eq(variables.IS_NIGHTLY, 'false'))
       displayName: 'Adjust dependencies'
 
@@ -130,15 +122,11 @@
         pip uninstall -y torch torchvision
         pip install torch torchvision -U --pre --no-cache --index-url https://download.pytorch.org/whl/nightly/cu${CUDA_VERSION_MM%}
         python -c "from torch import __version__ as ver; assert ver.startswith('2.1.0'), ver"
-<<<<<<< HEAD
-=======
-      # without succeeded this could run even if the job has already failed
->>>>>>> 01b82e4f
+      # without succeeded this could run even if the job has already failed
       condition: and(succeeded(), eq(variables.IS_NIGHTLY, 'true'))
       displayName: 'Bump to nightly'
 
     - bash: |
-<<<<<<< HEAD
         apt-get update
         apt-get install -y libopenblas-dev
         cuda_ver=$(python -c "import torch ; print(torch.version.cuda)")
@@ -146,12 +134,11 @@
         pip install "https://storage.googleapis.com/pytorch-xla-releases/wheels/cuda/${cuda_ver}/torch-nightly-cp38-cp38-linux_x86_64.whl"
         pip install "https://storage.googleapis.com/pytorch-xla-releases/wheels/cuda/${cuda_ver}/torch_xla-nightly-cp38-cp38-linux_x86_64.whl"
         python -c "from torch import __version__ as ver; assert ver.startswith('2.1.0'), ver"
+      # without succeeded this could run even if the job has already failed
       condition: and(succeeded(), eq(variables.IS_NIGHTLY, 'xla'))
       displayName: 'Bump to nightly (XLA)'
 
     - bash: |
-=======
->>>>>>> 01b82e4f
         set -e
         python requirements/collect_env_details.py
         if [ "$(IS_NIGHTLY)" = "false" ]; then
