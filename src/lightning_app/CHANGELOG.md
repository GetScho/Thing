--- conflicted
+++ resolved
@@ -15,14 +15,11 @@
 - Add `--secret` option to CLI to allow binding Secrets to app environment variables when running in the cloud ([#14612](https://github.com/Lightning-AI/lightning/pull/14612))
 
 
-<<<<<<< HEAD
 - Add support to upload files to the Drive through an asynchronous `upload_file` endpoint ([#14703](https://github.com/Lightning-AI/lightning/pull/14703))
 
 
 - Add an internal ID to CloudCompute and make it serializable in the state ([#14819](https://github.com/Lightning-AI/lightning/pull/14819))
 
-=======
->>>>>>> 9fc4ff32
 ### Changed
 
 -
