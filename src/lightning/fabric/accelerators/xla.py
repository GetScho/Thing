--- conflicted
+++ resolved
@@ -69,18 +69,13 @@
         if not _XLA_AVAILABLE:
             return 0
         import torch_xla.core.xla_env_vars as xenv
-<<<<<<< HEAD
-        from torch_xla.experimental import gpu, pjrt, tpu
-        from torch_xla.utils.utils import getenv_as
-
-        if pjrt.using_pjrt():
-            if XLAAccelerator._device_type() == "GPU":
-                return gpu.num_local_processes()
-=======
         from torch_xla.utils.utils import getenv_as
 
         if _using_pjrt():
->>>>>>> 00496da9
+            if XLAAccelerator._device_type() == "GPU":
+                from torch_xla._internal import gpu
+
+                return gpu.num_local_processes()
             if _XLA_GREATER_EQUAL_2_1:
                 from torch_xla._internal import tpu
 
