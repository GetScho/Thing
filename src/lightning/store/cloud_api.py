# Copyright The Lightning AI team.
#
# Licensed under the Apache License, Version 2.0 (the "License");
# you may not use this file except in compliance with the License.
# You may obtain a copy of the License at
#
#     http://www.apache.org/licenses/LICENSE-2.0
#
# Unless required by applicable law or agreed to in writing, software
# distributed under the License is distributed on an "AS IS" BASIS,
# WITHOUT WARRANTIES OR CONDITIONS OF ANY KIND, either express or implied.
# See the License for the specific language governing permissions and
# limitations under the License.

import json
import logging
import os
import sys
import tempfile
from typing import Any, List, Optional

import requests
import torch
from torch.nn import Module

from lightning import LightningModule as LLightningModule

# TODO: not sure why `if module_available("pytorch_lightning")` does not work :(
try:
    from pytorch_lightning import LightningModule as PLLightningModule

    LightningModules = (LLightningModule, PLLightningModule)
except ImportError:
    LightningModules = (LLightningModule,)


from lightning.app.core.constants import LIGHTNING_MODELS_PUBLIC_REGISTRY
from lightning.store.authentication import _authenticate
from lightning.store.save import (
    _download_and_extract_data,
    _get_linked_output_dir,
    _LIGHTNING_STORAGE_DIR,
    _LIGHTNING_STORAGE_FILE,
    _save_checkpoint_from_path,
    _save_meta_data,
    _save_model,
    _save_model_code,
    _save_model_weights,
    _submit_data_to_url,
    _write_and_save_requirements,
)
from lightning.store.utils import _get_model_data, _split_name, stage

logging.basicConfig(level=logging.INFO)


def upload_model(
    name: str,
    version: str = "latest",
    model=None,
    source_code_path: str = "",
    checkpoint_path: str = "",
    requirements: Optional[List[str]] = None,
    weights_only: bool = False,
    api_key: str = "",
    project_id: str = "",
    progress_bar: bool = True,
    save_code: bool = True,
    *args: Any,
    **kwargs: Any,
):
    """Store model to lightning cloud.

    Args:
        name:
            The model name. Model/Checkpoint will be uploaded with this unique name. Format: "model_name"
        version:
            The version of the model to be uploaded. If not provided, default will be latest (not overridden).
        model:
            The model object (initialized). This is optional, but if `checkpoint_path` is not passed,
                it will raise an error. (Optional)
        source_code_path:
            The path to the source code that needs to be uploaded along with the model.
            The path can point to a python file or a directory. Path pointing to a non-python file
                will raise an error. (Optional)
        checkpoint_path:
            The path to the checkpoint that needs to be uploaded. (Optional)
        requirements:
            List of requirements as strings, that will be written as `requirements.txt` and
                then uploaded.
        weights_only:
            If set to `True`, it will only save model weights and nothing else. This raises
                an error if `weights_only` is `True` but no `model` is passed.
        api_key:
            API_KEY used for authentication. Fetch it after logging to https://lightning.ai
                (in the keys tab in the settings). If not passed, the API will attempt to
                either find the credentials in your system or opening the login prompt.
        project_id:
            Some users have multiple projects with unique `project_id`. They need to pass
                this in order to upload models to the cloud.
        progress_bar:
            A progress bar to show the uploading status. Disable this if not needed, by setting to `False`.
        save_code:
            By default, the API saves the code where the model is defined.
            Set it to `False` if saving code is not desired.
    """
    if model is None and checkpoint_path is None:
        raise ValueError(
            """"
            You either need to pass the model or the checkpoint path that you want to save. :)
            Any one of:
                `upload_model("model_name", model=modelObj, ...)`
            or
                `upload_model("model_name", checkpoint_path="your_checkpoint_path.ckpt", ...)`
            is required.
        """
        )

    if weights_only and not model:
        raise ValueError(
            "No model passed to `upload_model(...), in order to save weights," " you need to pass the model object."
        )

    version = version or "latest"
    _, model_name, _ = _split_name(name, version=version, l_stage=stage.UPLOAD)
    username_from_api_key, api_key = _authenticate(api_key)

    # name = f"{username_from_api_key}/{model_name}:{version}"

    stored = {}

    with tempfile.TemporaryDirectory() as tmpdir:
        if checkpoint_path:
            stored = _save_checkpoint_from_path(model_name, path=checkpoint_path, tmpdir=tmpdir, stored=stored)

        if model:
            stored = _save_model_weights(
                model_name, model_state_dict=model.state_dict(), tmpdir=tmpdir, stored=stored, *args, **kwargs
            )

            if not weights_only:
                stored = _save_model(model_name, model=model, tmpdir=tmpdir, stored=stored, *args, **kwargs)

                if save_code:
                    stored = _save_model_code(
                        model_name,
                        model_cls=model.__class__,
                        source_code_path=source_code_path,
                        tmpdir=tmpdir,
                        stored=stored,
                    )

        if requirements:
            stored = _write_and_save_requirements(model_name, requirements=requirements, stored=stored, tmpdir=tmpdir)

        url = _save_meta_data(
            model_name,
            stored=stored,
            version=version,
            model=model,
            username=username_from_api_key,
            api_key=api_key,
            project_id=project_id,
        )

        _submit_data_to_url(url, tmpdir, progress_bar=progress_bar)
        msg = "Finished storing the following data items to the Lightning Cloud.\n"
        for key, val in stored.items():
            if key == "code":
                msg += f"Stored code as a {val['type']} with name: {val['path']}\n"
            else:
                msg += f"Stored {key} with name: {val}\n"

        msg += """
        Just do:
            `download_model("{username_from_api_key}/{model_name}", version="{version}")`
        in order to download the model from the cloud to your local system.
        """
        msg += """
        And:
            `upload_model("{username_from_api_key}/{model_name}", version="{version}")`
        in order to load the downloaded model.
        """
        logging.info(msg)


def _load_model(stored, output_dir, *args: Any, **kwargs: Any):
    if "model" in stored:
        sys.path.insert(0, f"{output_dir}")
        model = torch.load(f"{output_dir}/{stored['model']}", *args, **kwargs)
        return model
    else:
        raise ValueError(
            "Couldn't find the model when uploaded to our storage."
            " Please check with the model owner to confirm that the models exist in the storage."
        )


def _load_weights(model, stored, output_dir, *args: Any, **kwargs: Any):
    if "weights" in stored:
        model.load_state_dict(torch.load(f"{output_dir}/{stored['weights']}", *args, **kwargs))
        return model
    else:
        raise ValueError(
            "Weights were not found, please contact the model's owner to verify if the weights were stored correctly."
        )


def _load_checkpoint(model, stored, output_dir, *args: Any, **kwargs: Any):
    if "checkpoint" in stored:
        ckpt = f"{output_dir}/{stored['checkpoint']}"
    else:
        raise ValueError(
            "No checkpoint path was found, please contact the model owner to verify if the"
            " checkpoint was saved successfully."
        )

    ckpt = model.load_from_checkpoint(ckpt, *args, **kwargs)
    return ckpt


def download_model(
    name: str,
    version: str = "latest",
    output_dir: str = "",
    progress_bar: bool = True,
):
    """Download model from lightning cloud.

    Args:
        name:
            The unique name of the model to be downloaded. Format: `<username>/<model_name>`.
        version:
            The version of the model to be uploaded. If not provided, default will be latest (not overridden).
        output_dir:
            The target directory, where the model and other data will be stored. If not passed,
            the data will be stored in `$HOME/.lightning/model_store/<username>/<model_name>/<version>`.
            (`version` defaults to `latest`)
        progress_bar:
            Show progress on download.
    """
    version = version or "latest"
    username, model_name, version = _split_name(name, version=version, l_stage=stage.DOWNLOAD)

    linked_output_dir = ""
    if not output_dir:
        output_dir = _LIGHTNING_STORAGE_DIR
        output_dir = os.path.join(output_dir, username, model_name, version)
        linked_output_dir = _get_linked_output_dir(output_dir)
    else:
        output_dir = os.path.abspath(output_dir)

    if not os.path.isdir(output_dir):
        os.makedirs(output_dir)

    response = requests.get(f"{LIGHTNING_MODELS_PUBLIC_REGISTRY}?name={username}/{model_name}&version={version}")
    if response.status_code != 200:
        raise ConnectionRefusedError(
            f"Unable to download the model with name {name} and version {version}."
            " Maybe reach out to the model owner or check the arguments again?"
        )

    download_url_response = json.loads(response.content)
    download_url = download_url_response["downloadUrl"]
    meta_data = download_url_response["metadata"]

    logging.info(f"Downloading the model data for {name} to {output_dir} folder.")
    _download_and_extract_data(output_dir, download_url, progress_bar)

    if linked_output_dir:
        logging.info(f"Linking the downloaded folder from {output_dir} to {linked_output_dir} folder.")
        if os.path.islink(linked_output_dir):
            os.unlink(linked_output_dir)
        if os.path.exists(linked_output_dir) and os.path.isdir(linked_output_dir):
            os.rmdir(linked_output_dir)

        os.symlink(output_dir, linked_output_dir)

    with open(_LIGHTNING_STORAGE_FILE, "w+") as storage_file:
        storage = {
            username: {
                model_name: {
                    version: {
                        "output_dir": output_dir,
                        "linked_output_dir": str(linked_output_dir),
                        "metadata": meta_data,
                    },
                },
            },
        }
        json.dump(storage, storage_file)

    logging.info("Downloading done...")
    logging.info(
        f"The source code for your model has been written to {output_dir} folder,"
        f" and linked to {linked_output_dir} folder."
    )
    logging.info(
        "Please make sure to add imports to the necessary classes needed for instantiation of"
        " your model before calling `load_model`."
    )


def _validate_output_dir(folder: str) -> None:
    if not os.path.exists(folder):
        raise ValueError("The output directory doesn't exist... did you forget to call download_model(...)?")


def load_model(
    name: str,
    version: str = "latest",
    load_weights: bool = False,
    load_checkpoint: bool = False,
    model: Optional[Module] = None,
<<<<<<< HEAD
    progress_bar: bool = True,
    *args,
    **kwargs,
=======
    *args: Any,
    **kwargs: Any,
>>>>>>> c271d4cc
):
    """Load model from lightning cloud.

    Args:
        name:
            Name of the model to load. Format: `<username>/<model_name>`
        version:
            The version of the model to be uploaded. If not provided, default will be latest (not overridden).
        load_weights:
            Loads only weights if this is set to `True`. Needs `model` to be passed in order to load the weights.
        load_checkpoint:
            Loads checkpoint if this is set to `True`. Only a `LightningModule` model is supported for this feature.
        model:
            Model class to be used.
        progress_bar:
            Show progress on download.
    """
    if load_weights and load_checkpoint:
        raise ValueError(
            f"You passed load_weights={load_weights} and load_checkpoint={load_checkpoint},"
            " it's expected that only one of them are requested in a single call."
        )

    if not os.path.exists(_LIGHTNING_STORAGE_FILE):
        download_model(name=name, version=version, output_dir=_LIGHTNING_STORAGE_DIR, progress_bar=progress_bar)

    version = version or "latest"
    model_data = _get_model_data(name, version)
    output_dir = model_data["output_dir"]
    linked_output_dir = model_data["linked_output_dir"]
    meta_data = model_data["metadata"]
    stored = {"code": {}}

    for key, val in meta_data.items():
        if key.startswith("stored_"):
            if key.startswith("stored_code_"):
                stored["code"][key.split("_code_")[1]] = val
            else:
                stored[key.split("_")[1]] = val

    _validate_output_dir(output_dir)
    if linked_output_dir:
        _validate_output_dir(linked_output_dir)

    if load_weights:
        # This first loads the model - and then the weights
        if not model:
            raise ValueError(
                "Expected model=... to be passed for loading weights, please pass"
                f" your model object to load_model({name}, {version}, model=ModelObj)"
            )
        return _load_weights(model, stored, linked_output_dir or output_dir, *args, **kwargs)
    elif load_checkpoint:
        if not model:
            raise ValueError(
                "You need to pass the LightningModule object (model) to be able to"
                f" load the checkpoint. `load_model({name}, {version},"
                " load_checkpoint=True, model=...)`"
            )
        if not isinstance(model, LightningModules):
            raise TypeError(
                "For loading checkpoints, the model is required to be a LightningModule"
                f" or a subclass of LightningModule, got type {type(model)}."
            )

        return _load_checkpoint(model, stored, linked_output_dir or output_dir, *args, **kwargs)

    return _load_model(stored, linked_output_dir or output_dir, *args, **kwargs)<|MERGE_RESOLUTION|>--- conflicted
+++ resolved
@@ -312,14 +312,9 @@
     load_weights: bool = False,
     load_checkpoint: bool = False,
     model: Optional[Module] = None,
-<<<<<<< HEAD
     progress_bar: bool = True,
-    *args,
-    **kwargs,
-=======
     *args: Any,
     **kwargs: Any,
->>>>>>> c271d4cc
 ):
     """Load model from lightning cloud.
 
